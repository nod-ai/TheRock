name: Build Windows Packages

on:
  workflow_dispatch:
    inputs:
      package_version:
        type: string
        default: ADHOCBUILD

  workflow_call:
    inputs:
      package_version:
        type: string
        default: ADHOCBUILD

jobs:
  build_windows_packages:
    name: Build Windows Packages
<<<<<<< HEAD
    runs-on: azure-windows-scale-nod-ai
    env:
      BASE_BUILD_DIR_POWERSHELL: C:\mnt\azure\b
=======
    runs-on: windows-2022 # TODO(#36): move to cluster of CPU builders like `azure-windows-scale-nod-ai`
>>>>>>> 2ec2f7a4
    defaults:
      run:
        shell: bash
    strategy:
      fail-fast: true
    env:
      CACHE_DIR: ${{ github.workspace }}/.cache
      CCACHE_DIR: "${{ github.workspace }}/.cache/ccache"
      CCACHE_MAXSIZE: "700M"
    steps:
      - name: "Create build dir"
        shell: powershell
        run: |
          $currentTime = (Get-Date).ToString('HHmmss')
          $buildDir = "$env:BASE_BUILD_DIR_POWERSHELL\$currentTime"
          echo "BUILD_DIR_POWERSHELL=$buildDir" >> $env:GITHUB_ENV
          mkdir "$buildDir"
          Write-Host "Generated Build Directory: $buildDir"
          $bashBuildDir = $buildDir -replace '\\', '/' -replace '^C:', '/c'
          echo  "BUILD_DIR_BASH=$bashBuildDir" >> $env:GITHUB_ENV
          Write-Host "Converted Build Directory For Bash: $bashBuildDir"

      - name: Enabling git symlinks
        run: git config --global core.symlinks true

      - name: "Checking out repository"
        uses: actions/checkout@8f4b7f84864484a7bf31766abe9204da3cbe65b3 # v3.5.0
      - uses: actions/setup-python@0b93645e9fea7318ecaed2b359559ac225c90a2b # v5.3.0
        with:
          python-version: "3.12"

      - name: Install requirements
        run: |
          choco install ccache --yes
          choco install ninja --yes

      - name: Report Runner Health
        run: |
          echo "CCACHE_DIR=${CCACHE_DIR}"
          df -h
          ccache -z
          mkdir -p $CCACHE_DIR
          cmake --version
          echo "python: $(which python), python3: $(which python3)"
          echo "Git version: $(git --version)"

      # TODO: We shouldn't be using a cache on actual release branches, but it
      # really helps for iteration time.
      - name: Enable cache
        uses: actions/cache/restore@v4
        with:
          path: ${{ env.CACHE_DIR }}
          key: windows-build-packages-v2-${{ github.sha }}
          restore-keys: |
            windows-build-packages-v2-

      - name: Install Certs
        run: python -m pip install certifi

      - name: Fetch sources
        run: |
          # Sets an env variable to ensure urllib uses the certifi CA bundle in fetch_sources.py.
          export SSL_CERT_FILE=$(python3 -m certifi)
          git config --global user.email "nobody@amd.com"
          git config --global user.name "Nobody"
          python ./build_tools/fetch_sources.py --depth 1

      # TODO(scotttodd): Get symlinks working on CI runners instead of this
      - name: Replace symlinks with copies
        run: ./build_tools/patch_symlinks_for_windows_ci.sh

      - name: Configure MSVC
        uses: ilammy/msvc-dev-cmd@0b201ec74fa43914dc39ae48a89fd1d8cb592756 # v1.13.0

<<<<<<< HEAD
      # TODO: We shouldn't be using a cache on actual release branches, but it
      # really helps for iteration time.
      - name: Setup ccache
        run: choco install ccache --yes
      # TODO(amd-chrissosa): CCache via this action doesn't work. Maybe related to
      # https://github.com/hendrikmuhs/ccache-action/issues/184
      #   uses: hendrikmuhs/ccache-action@53911442209d5c18de8a31615e0923161e435875 # v1.2.16
      #   with:
      #     key: windows-build-packages-v1

=======
>>>>>>> 2ec2f7a4
      - name: Configure Projects
        run: |
          # Generate a new build id.
          package_version="${{ inputs.package_version }}"
          echo "Building package ${package_version}"

          # Build.
          cmake -B "${{ env.BUILD_DIR_BASH }}" -GNinja . \
            -DCMAKE_C_COMPILER_LAUNCHER=ccache -DCMAKE_CXX_COMPILER_LAUNCHER=ccache \
            -DTHEROCK_AMDGPU_FAMILIES=gfx110X-dgpu \
            -DTHEROCK_PACKAGE_VERSION="${package_version}" \
            -DTHEROCK_ENABLE_COMPILER=ON \
            -DTHEROCK_ENABLE_CORE=OFF \
            -DTHEROCK_ENABLE_CORE_RUNTIME=OFF \
            -DTHEROCK_ENABLE_COMM_LIBS=OFF \
            -DTHEROCK_ENABLE_MATH_LIBS=OFF \
            -DTHEROCK_ENABLE_ML_LIBS=OFF \
            -DTHEROCK_ENABLE_HIPIFY=OFF \
            -DTHEROCK_ENABLE_HIP_RUNTIME=OFF \
            -DTHEROCK_ENABLE_PROFILER_SDK=OFF

      - name: Build Projects
        run: cmake --build "${{ env.BUILD_DIR_BASH }}"

      - name: Report
        if: ${{ !cancelled() }}
        run: |
<<<<<<< HEAD
          ls -lh "${{ env.BUILD_DIR_BASH }}"

      - name: "Clean up build dir"
        if: always()
        run: if (Test-Path -Path "$Env:BUILD_DIR_POWERSHELL") {Remove-Item -Path "$Env:BUILD_DIR_POWERSHELL" -Recurse -Force}
        shell: powershell
  
=======
          echo "Build dir:"
          echo "------------"
          ls -lh build
          echo "CCache Stats:"
          echo "-------------"
          ccache -s

      - name: Save cache
        uses: actions/cache/save@v4
        if: always()
        with:
          path: ${{ env.CACHE_DIR }}
          key: windows-build-packages-v2-${{ github.sha }}
>>>>>>> 2ec2f7a4
<|MERGE_RESOLUTION|>--- conflicted
+++ resolved
@@ -16,19 +16,14 @@
 jobs:
   build_windows_packages:
     name: Build Windows Packages
-<<<<<<< HEAD
     runs-on: azure-windows-scale-nod-ai
-    env:
-      BASE_BUILD_DIR_POWERSHELL: C:\mnt\azure\b
-=======
-    runs-on: windows-2022 # TODO(#36): move to cluster of CPU builders like `azure-windows-scale-nod-ai`
->>>>>>> 2ec2f7a4
     defaults:
       run:
         shell: bash
     strategy:
       fail-fast: true
     env:
+      BASE_BUILD_DIR_POWERSHELL: C:\mnt\azure\b
       CACHE_DIR: ${{ github.workspace }}/.cache
       CCACHE_DIR: "${{ github.workspace }}/.cache/ccache"
       CCACHE_MAXSIZE: "700M"
@@ -97,19 +92,6 @@
       - name: Configure MSVC
         uses: ilammy/msvc-dev-cmd@0b201ec74fa43914dc39ae48a89fd1d8cb592756 # v1.13.0
 
-<<<<<<< HEAD
-      # TODO: We shouldn't be using a cache on actual release branches, but it
-      # really helps for iteration time.
-      - name: Setup ccache
-        run: choco install ccache --yes
-      # TODO(amd-chrissosa): CCache via this action doesn't work. Maybe related to
-      # https://github.com/hendrikmuhs/ccache-action/issues/184
-      #   uses: hendrikmuhs/ccache-action@53911442209d5c18de8a31615e0923161e435875 # v1.2.16
-      #   with:
-      #     key: windows-build-packages-v1
-
-=======
->>>>>>> 2ec2f7a4
       - name: Configure Projects
         run: |
           # Generate a new build id.
@@ -137,18 +119,9 @@
       - name: Report
         if: ${{ !cancelled() }}
         run: |
-<<<<<<< HEAD
-          ls -lh "${{ env.BUILD_DIR_BASH }}"
-
-      - name: "Clean up build dir"
-        if: always()
-        run: if (Test-Path -Path "$Env:BUILD_DIR_POWERSHELL") {Remove-Item -Path "$Env:BUILD_DIR_POWERSHELL" -Recurse -Force}
-        shell: powershell
-  
-=======
           echo "Build dir:"
           echo "------------"
-          ls -lh build
+          ls -lh "${{ env.BUILD_DIR_BASH }}"
           echo "CCache Stats:"
           echo "-------------"
           ccache -s
@@ -159,4 +132,8 @@
         with:
           path: ${{ env.CACHE_DIR }}
           key: windows-build-packages-v2-${{ github.sha }}
->>>>>>> 2ec2f7a4
+
+      - name: "Clean up build dir"
+        if: always()
+        run: if (Test-Path -Path "$Env:BUILD_DIR_POWERSHELL") {Remove-Item -Path "$Env:BUILD_DIR_POWERSHELL" -Recurse -Force}
+        shell: powershell