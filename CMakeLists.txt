if ("${CMAKE_SOURCE_DIR}" STREQUAL "${CMAKE_BINARY_DIR}")
    message(FATAL_ERROR "In-source builds are not allowed. Please create a separate build directory.")
endif()

cmake_minimum_required(VERSION 3.25)

# Set the default build type to Release if not specified
if(NOT CMAKE_BUILD_TYPE)
  set(CMAKE_BUILD_TYPE Release CACHE STRING "Build type" FORCE)
endif()

project(THEROCK)

cmake_policy(SET CMP0135 NEW)
enable_testing()

list(APPEND CMAKE_MODULE_PATH "${CMAKE_CURRENT_SOURCE_DIR}/cmake")
include(CMakeDependentOption)
include(ExternalProject)
include(therock_amdgpu_targets)
include(therock_artifacts)
include(therock_features)
include(therock_subproject)
include(therock_job_pools)

################################################################################
# Options
################################################################################
set(CMAKE_EXPORT_COMPILE_COMMANDS ON)

set(THEROCK_BACKGROUND_BUILD_JOBS "0" CACHE STRING "Number of jobs to reserve for projects marked for background building (empty=auto or a number)")

set(THEROCK_PACKAGE_VERSION "git" CACHE STRING "Sets the package version string")
set(ROCM_GIT_DIR "${THEROCK_SOURCE_DIR}/sources" CACHE PATH "Directory of rocm-org repo checkout")
# Disable compatibility symlinks created in default ROCM cmake project wide
set(ROCM_SYMLINK_LIBS OFF)
message(STATUS "ROCM_GIT_DIR is set to: ${ROCM_GIT_DIR}")

set(THEROCK_ARTIFACT_ARCHIVE_SUFFIX "" CACHE STRING "Suffix to add to artifact archive file stem names")
set(THEROCK_ARTIFACT_ARCHIVE_TYPES "tar.xz" CACHE STRING "List of artifact archive types to generate")

# Overall build settings.
option(THEROCK_VERBOSE "Enables verbose CMake statuses" OFF)

# Initialize the install directory.
if(CMAKE_INSTALL_PREFIX_INITIALIZED_TO_DEFAULT)
  set(CMAKE_INSTALL_PREFIX "${THEROCK_SOURCE_DIR}/install" CACHE PATH "" FORCE)
  message(STATUS "Defaulted CMAKE_INSTALL_PREFIX to ${CMAKE_INSTALL_PREFIX}")
endif()

set(ROCM_MAJOR_VERSION 6)
set(ROCM_MINOR_VERSION 3)
set(ROCM_PATCH_VERSION 1)

################################################################################
# Feature selection
# Each feature added via therock_add_feature produces a boolean cache variable
# like `THEROCK_ENABLE_${feature_name}` that takes its default value from the
# `THEROCK_ENABLE_${group_name}` if a GROUP is present.
################################################################################
option(THEROCK_ENABLE_ALL "Enables building of all feature groups" ON)
cmake_dependent_option(THEROCK_ENABLE_CORE "Enable building of core libraries" ON "THEROCK_ENABLE_ALL" OFF)
cmake_dependent_option(THEROCK_ENABLE_COMM_LIBS "Enable building of comm libraries" ON "THEROCK_ENABLE_ALL" OFF)
cmake_dependent_option(THEROCK_ENABLE_MATH_LIBS "Enable building of math libraries" ON "THEROCK_ENABLE_ALL" OFF)
cmake_dependent_option(THEROCK_ENABLE_ML_LIBS "Enable building of ML libraries" ON "THEROCK_ENABLE_ALL" OFF)
option(THEROCK_RESET_FEATURES "One-shot flag which forces all feature flags to their default state for this configuration run" OFF)

# Base Features.
therock_add_feature(COMPILER
  GROUP ALL
  DESCRIPTION "Enables the AMDGPU+host compiler toolchain"
)
therock_add_feature(HIPIFY
  GROUP ALL
  DESCRIPTION "Enables the hipify tool"
  REQUIRES COMPILER
)

# Core Features.
therock_add_feature(CORE_RUNTIME
  GROUP CORE
  DESCRIPTION "Enables the core device runtime and tools"
)
therock_add_feature(HIP_RUNTIME
  GROUP CORE
  DESCRIPTION "Enables the HIP runtime"
  REQUIRES COMPILER CORE_RUNTIME
)

# Comm-libs Features.
therock_add_feature(RCCL
  GROUP COMM_LIBS
  DESCRIPTION "Enables rccl"
  REQUIRES COMPILER HIP_RUNTIME HIPIFY
)

# Math-libs Features.
therock_add_feature(PRIM
  GROUP MATH_LIBS
  DESCRIPTION "Enables prim libraries (rocprim)"
  REQUIRES COMPILER HIP_RUNTIME
)
therock_add_feature(BLAS
  GROUP MATH_LIBS
  DESCRIPTION "Enables blas libraries (hipblaslt, rocblas, hipblas)"
  REQUIRES COMPILER HIP_RUNTIME
)
therock_add_feature(RAND
  GROUP MATH_LIBS
  DESCRIPTION "Enables rand libraries (hiprand, rocrand)"
  REQUIRES COMPILER HIP_RUNTIME
)
therock_add_feature(FFT
  GROUP MATH_LIBS
  DESCRIPTION "Enables fft libraries"
  REQUIRES COMPILER HIP_RUNTIME RAND
)
therock_add_feature(SOLVER
  GROUP MATH_LIBS
  DESCRIPTION "Enables solver libraries (hipsolver, rocsolver)"
  REQUIRES COMPILER HIP_RUNTIME BLAS PRIM
)
therock_add_feature(SPARSE
  GROUP MATH_LIBS
  DESCRIPTION "Enables sparse libraries (hipsparse, rocsparse)"
  REQUIRES COMPILER HIP_RUNTIME BLAS PRIM
)

# ML-Libs Features.
therock_add_feature(MIOPEN
  GROUP ML_LIBS
  DESCRIPTION "Enables the MIOpen project (with minimal deps defaults to ON)"
  REQUIRES COMPILER HIP_RUNTIME BLAS RAND
)

# Finalize all feature flags.
therock_finalize_features()
therock_report_features()

################################################################################
# GPU target selection
#
# GPU target selection can be done by specifying one of THEROCK_AMDGPU_FAMILIES
# or THEROCK_AMDGPU_TARGETS. Most targets are bundled into families that include
# several related targets.
#
# If exactly one family or target is specified, then that is also taken to be
# the THEROCK_AMDGPU_DIST_BUNDLE_NAME, if omitted (this is the identifier
# embedded into package names). If more than one family or discrete target is
# specified, then the bundle name must be specified manually.
#
# Once cache variable validation is done, THEROCK_AMDGPU_TARGETS will be the
# fully expanded list of targets (as a local variable). For convenience and
# because some parts of the tree use a space separated list,
# THEROCK_AMDGPU_TARGETS_SPACES will also be set.
#
# See therock_amdgpu_targets.cmake for further details.
################################################################################

set(THEROCK_AMDGPU_FAMILIES "" CACHE STRING "AMDGPU target families to build for")
set(THEROCK_AMDGPU_TARGETS "" CACHE STRING "AMDGPU targets to build for")
set(THEROCK_AMDGPU_DIST_BUNDLE_NAME "" CACHE STRING "Distribution bundle name for AMDGPU packages")

therock_validate_amdgpu_targets()

################################################################################
# Global setup
################################################################################

# Some sub-projects need Python. Make sure it is found consistently.
find_package(Python3 3.9 COMPONENTS Interpreter REQUIRED)

configure_file(HIP_VERSION.in ${ROCM_GIT_DIR}/HIP/VERSION)

set(STAGING_INSTALL_DIR "${CMAKE_CURRENT_BINARY_DIR}/staging_install")

# On some distributions, this will install to lib64. We would like
# consistency in built packages, so hard-code it.
set(CMAKE_INSTALL_LIBDIR "lib")

if(CMAKE_C_VISIBILITY_PRESET)
  list(APPEND DEFAULT_CMAKE_ARGS ${CMAKE_C_VISIBILITY_PRESET})
endif()
if(CMAKE_CXX_VISIBILITY_PRESET)
  list(APPEND DEFAULT_CMAKE_ARGS ${CMAKE_CXX_VISIBILITY_PRESET})
endif()


################################################################################
# External project setup
################################################################################

# Add subdirectories in dependency DAG order (which happens to be semi-alpha:
# don't be fooled).
add_subdirectory(third-party)
add_subdirectory(base)

if(NOT WIN32)
  add_subdirectory(compiler)
  add_subdirectory(core)
  add_subdirectory(comm-libs)
<<<<<<< HEAD
  if(THEROCK_ENABLE_MATH_LIBS)
    add_subdirectory(math-libs)
  endif()
  if(THEROCK_ENABLE_ML_LIBS)
    add_subdirectory(ml-libs)
  endif()
=======
  add_subdirectory(math-libs)
  add_subdirectory(ml-libs)
>>>>>>> b013fbef
else()
  # TODO(#36): Enable more project builds on Windows and/or make the full list configurable.
endif()

add_subdirectory(examples)

# ################################################################################
# # Testing
# ################################################################################

if(NOT WIN32)
  add_executable(
    dlopen-hip
    tests/dlopen-hip.c
  )
  target_link_libraries(dlopen-hip dl)
else()
  # TODO: Test that is compatible with Windows (LoadLibraryA instead of dlopen)
  #   then add instructions in the README to run with a command like
  #   `./build/dlopen-hip install/amdhip64.dll`
endif()


################################################################################
# Finalization
################################################################################
therock_subproject_merge_compile_commands()
therock_create_dist()<|MERGE_RESOLUTION|>--- conflicted
+++ resolved
@@ -199,17 +199,12 @@
   add_subdirectory(compiler)
   add_subdirectory(core)
   add_subdirectory(comm-libs)
-<<<<<<< HEAD
   if(THEROCK_ENABLE_MATH_LIBS)
     add_subdirectory(math-libs)
   endif()
   if(THEROCK_ENABLE_ML_LIBS)
     add_subdirectory(ml-libs)
   endif()
-=======
-  add_subdirectory(math-libs)
-  add_subdirectory(ml-libs)
->>>>>>> b013fbef
 else()
   # TODO(#36): Enable more project builds on Windows and/or make the full list configurable.
 endif()
